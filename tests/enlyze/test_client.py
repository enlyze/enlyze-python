--- conflicted
+++ resolved
@@ -62,13 +62,8 @@
         uuid=st.uuids(),
         start=datetime_before_today_strategy,
         end=datetime_today_until_now_strategy,
-<<<<<<< HEAD
         machine=st.builds(
             production_runs_api_models.Machine, uuid=st.just(MACHINE_UUID)
-=======
-        appliance=st.builds(
-            production_runs_api_models.Machine, uuid=st.just(APPLIANCE_UUID)
->>>>>>> fcce1e74
         ),
         product=st.builds(
             production_runs_api_models.Product,
